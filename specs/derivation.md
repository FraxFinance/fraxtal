# L2 Chain Derivation Specification

<!-- All glossary references in this file. -->
[g-derivation]: glossary.md#L2-chain-derivation
[g-payload-attr]: glossary.md#payload-attributes
[g-block]: glossary.md#block
[g-exec-engine]: glossary.md#execution-engine
[g-reorg]: glossary.md#chain-re-organization
[g-receipts]: glossary.md#receipt
[g-inception]: glossary.md#L2-chain-inception
[g-deposit-contract]: glossary.md#deposit-contract
[g-deposited]: glossary.md#deposited-transaction
[g-l1-attr-deposit]: glossary.md#l1-attributes-deposited-transaction
[g-user-deposited]: glossary.md#user-deposited-transaction
[g-deposits]: glossary.md#deposits
[g-deposit-contract]: glossary.md#deposit-contract
[g-l1-attr-predeploy]: glossary.md#l1-attributes-predeployed-contract
[g-depositing-call]: glossary.md#depositing-call
[g-depositing-transaction]: glossary.md#depositing-transaction
[g-sequencing]: glossary.md#sequencing
[g-sequencer]: glossary.md#sequencer
[g-sequencing-epoch]: glossary.md#sequencing-epoch
[g-sequencing-window]: glossary.md#sequencing-window
[g-sequencer-batch]: glossary.md#sequencer-batch
[g-l2-genesis]: glossary.md#l2-genesis-block
[g-l2-chain-inception]: glossary.md#L2-chain-inception
[g-l2-genesis-block]: glossary.md#l2-genesis-block
[g-batcher-transaction]: glossary.md#batcher-transaction
[g-avail-provider]: glossary.md#data-availability-provider
[g-batcher]: glossary.md#batcher
[g-l2-output]: glossary.md#l2-output-root
[g-fault-proof]: glossary.md#fault-proof
[g-channel]: glossary.md#channel
[g-channel-frame]: glossary.md#channel-frame
[g-rollup-node]: glossary.md#rollup-node
[g-channel-timeout]: glossary.md#channel-timeout
[g-block-time]: glossary.md#block-time
[g-time-slot]: glossary.md#time-slot
[g-consolidation]: glossary.md#unsafe-block-consolidation
[g-safe-l2-head]: glossary.md#safe-l2-head
[g-safe-l2-block]: glossary.md#safe-l2-block
[g-unsafe-l2-head]: glossary.md#unsafe-l2-head
[g-unsafe-l2-block]: glossary.md#unsafe-l2-block
[g-unsafe-sync]: glossary.md#unsafe-sync
[g-l1-origin]: glossary.md#l1-origin
[g-deposit-tx-type]: glossary.md#deposited-transaction-type
[g-finalized-l2-head]: glossary.md#finalized-l2-head
[g-system-config]: glossary.md#system-configuration

<!-- START doctoc generated TOC please keep comment here to allow auto update -->
<!-- DON'T EDIT THIS SECTION, INSTEAD RE-RUN doctoc TO UPDATE -->
**Table of Contents**

- [Overview](#overview)
  - [Eager Block Derivation](#eager-block-derivation)
- [Batch Submission](#batch-submission)
  - [Sequencing & Batch Submission Overview](#sequencing--batch-submission-overview)
  - [Batch Submission Wire Format](#batch-submission-wire-format)
    - [Batcher Transaction Format](#batcher-transaction-format)
    - [Frame Format](#frame-format)
    - [Channel Format](#channel-format)
    - [Batch Format](#batch-format)
- [Architecture](#architecture)
  - [L2 Chain Derivation Pipeline](#l2-chain-derivation-pipeline)
    - [L1 Traversal](#l1-traversal)
    - [L1 Retrieval](#l1-retrieval)
<<<<<<< HEAD
      - [Ecotone: Blob Retrieval](#ecotone-blob-retrieval)
      - [Blob Encoding](#blob-encoding)
=======
      - [Eclipse: Blob Retrieval](#eclipse-blob-retrieval)
        - [Blob encoding](#blob-encoding)
>>>>>>> d41b0061
    - [Frame Queue](#frame-queue)
    - [Channel Bank](#channel-bank)
      - [Pruning](#pruning)
      - [Timeouts](#timeouts)
      - [Reading](#reading)
      - [Loading frames](#loading-frames)
    - [Channel Reader (Batch Decoding)](#channel-reader-batch-decoding)
    - [Batch Queue](#batch-queue)
    - [Payload Attributes Derivation](#payload-attributes-derivation)
    - [Engine Queue](#engine-queue)
      - [Engine API usage](#engine-api-usage)
      - [Forkchoice synchronization](#forkchoice-synchronization)
      - [L1-consolidation: payload attributes matching](#l1-consolidation-payload-attributes-matching)
      - [L1-sync: payload attributes processing](#l1-sync-payload-attributes-processing)
      - [Processing unsafe payload attributes](#processing-unsafe-payload-attributes)
    - [Resetting the Pipeline](#resetting-the-pipeline)
      - [Finding the sync starting point](#finding-the-sync-starting-point)
      - [Resetting derivation stages](#resetting-derivation-stages)
      - [About reorgs Post-Merge](#about-reorgs-post-merge)
- [Deriving Payload Attributes](#deriving-payload-attributes)
  - [Deriving the Transaction List](#deriving-the-transaction-list)
    - [Network upgrade automation transactions](#network-upgrade-automation-transactions)
      - [Ecotone](#ecotone)
        - [L1Block Deployment](#l1block-deployment)
        - [GasPriceOracle Deployment](#gaspriceoracle-deployment)
        - [L1Block Proxy Update](#l1block-proxy-update)
        - [GasPriceOracle Proxy Update](#gaspriceoracle-proxy-update)
        - [GasPriceOracle Enable Ecotone](#gaspriceoracle-enable-ecotone)
        - [Beacon block roots contract deployment (EIP-4788)](#beacon-block-roots-contract-deployment-eip-4788)
  - [Building Individual Payload Attributes](#building-individual-payload-attributes)

<!-- END doctoc generated TOC please keep comment here to allow auto update -->

# Overview

> **Note** the following assumes a single sequencer and batcher. In the future, the design will be adapted to
> accommodate multiple such entities.

[L2 chain derivation][g-derivation] — deriving L2 [blocks][g-block] from L1 data — is one of the main responsibilities
of the [rollup node][g-rollup-node], both in validator mode, and in sequencer mode (where derivation acts as a sanity
check on sequencing, and enables detecting L1 chain [re-organizations][g-reorg]).

The L2 chain is derived from the L1 chain. In particular, each L1 block following [L2 chain
inception][g-l2-chain-inception] is mapped to a [sequencing epoch][g-sequencing-epoch] comprising
at least one L2 block. Each L2 block belongs to exactly one epoch, and we call the corresponding L1
block its [L1 origin][l1-origin]. The epoch's number equals that of its L1 origin block.

To derive the L2 blocks of epoch number `E`, we need the following inputs:

- L1 blocks in the range `[E, E + SWS)`, called the [sequencing window][g-sequencing-window] of the epoch, and `SWS`
  the sequencing window size. (Note that sequencing windows overlap.)
- [Batcher transactions][g-batcher-transaction] from blocks in the sequencing window.
  - These transactions allow us to reconstruct the epoch's [sequencer batches][g-sequencer-batch], each of
    which will produce one L2 block. Note that:
    - The L1 origin will never contain any data needed to construct sequencer batches since
      each batch [must contain](#batch-format) the L1 origin hash.
    - An epoch may have no sequencer batches.
- [Deposits][g-deposits] made in the L1 origin (in the form of events emitted by the [deposit
  contract][g-deposit-contract]).
- L1 block attributes from the L1 origin (to derive the [L1 attributes deposited transaction][g-l1-attr-deposit]).
- The state of the L2 chain after the last L2 block of the previous epoch, or the [L2 genesis state][g-l2-genesis]
  if `E` is the first epoch.

To derive the whole L2 chain from scratch, we start with the [L2 genesis state][g-l2-genesis] and
the [L2 genesis block] as the first L2 block. We then derive L2 blocks from each epoch in order,
starting at the first L1 block following [L2 chain inception][g-l2-chain-inception]. Refer to the
[Architecture section][architecture] for more information on how we implement this in practice.
The L2 chain may contain pre-Bedrock history, but the L2 genesis here refers to the Bedrock L2
genesis block.

Each L2 `block` with origin `l1_origin` is subject to the following constraints (whose values are
denominated in seconds):

- `block.timestamp = prev_l2_timestamp + l2_block_time`
  - `prev_l2_timestamp` is the timestamp of the L2 block immediately preceding this one. If there
    is no preceding block, then this is the genesis block, and its timestamp is explicitly
    specified.
  - `l2_block_time` is a configurable parameter of the time between L2 blocks (2s on Optimism).

- `l1_origin.timestamp <= block.timestamp <= max_l2_timestamp`, where
  - `max_l2_timestamp = max(l1_origin.timestamp + max_sequencer_drift, prev_l2_timestamp + l2_block_time)`
    - `max_sequencer_drift` is a configurable parameter that bounds how far the sequencer can get ahead of
      the L1.

Finally, each epoch must have at least one L2 block.

The first constraint means there must be an L2 block every `l2_block_time` seconds following L2
chain inception.

The second constraint ensures that an L2 block timestamp never precedes its L1 origin timestamp,
and is never more than `max_sequencer_drift` ahead of it, except only in the unusual case where it
might prohibit an L2 block from being produced every l2_block_time seconds. (Such cases might arise
for example under a proof-of-work L1 that sees a period of rapid L1 block production.)  In either
case, the sequencer enforces `len(batch.transactions) == 0` while `max_sequencer_drift` is
exceeded. See [Batch Queue](#batch-queue) for more details.

The final requirement that each epoch must have at least one L2 block ensures that all relevant
information from the L1 (e.g. deposits) is represented in the L2, even if it has no sequencer
batches.

Post-merge, Ethereum has a fixed 12s [block time][g-block-time], though some slots can be
skipped. Under a 2s L2 block time, we thus expect each epoch to typically contain `12/2 = 6` L2
blocks. The sequencer will however produce bigger epochs in order to maintain liveness in case of
either a skipped slot on the L1 or a temporary loss of connection to it. For the lost connection
case, smaller epochs might be produced after the connection was restored to keep L2 timestamps from
drifting further and further ahead.

## Eager Block Derivation

Deriving an L2 block requires that we have constructed its sequencer batch and derived all L2
blocks and state updates prior to it. This means we can typically derive the L2 blocks of an epoch
*eagerly* without waiting on the full sequencing window. The full sequencing window is required
before derivation only in the very worst case where some portion of the sequencer batch for the
first block of the epoch appears in the very last L1 block of the window. Note that this only
applies to *block* derivation. Sequencer batches can still be derived and tentatively queued
without deriving blocks from them.

------------------------------------------------------------------------------------------------------------------------

# Batch Submission

## Sequencing & Batch Submission Overview

The [sequencer][g-sequencer] accepts L2 transactions from users. It is responsible for building blocks out of these. For
each such block, it also creates a corresponding [sequencer batch][g-sequencer-batch]. It is also responsible for
submitting each batch to a [data availability provider][g-avail-provider] (e.g. Ethereum calldata), which it does via
its [batcher][g-batcher] component.

The difference between an L2 block and a batch is subtle but important: the block includes an L2 state root, whereas the
batch only commits to transactions at a given L2 timestamp (equivalently: L2 block number). A block also includes a
reference to the previous block (\*).

(\*) This matters in some edge case where a L1 reorg would occur and a batch would be reposted to the L1 chain but not
the preceding batch, whereas the predecessor of an L2 block cannot possibly change.

This means that even if the sequencer applies a state transition incorrectly, the transactions in the batch will still
be considered part of the canonical L2 chain. Batches are still subject to validity checks (i.e. they have to be encoded
correctly), and so are individual transactions within the batch (e.g. signatures have to be valid). Invalid batches and
invalid individual transactions within an otherwise valid batch are discarded by correct nodes.

If the sequencer applies a state transition incorrectly and posts an [output root][g-l2-output], then this output root
will be incorrect. The incorrect output root which will be challenged by a [fault proof][g-fault-proof], then replaced
by a correct output root **for the existing sequencer batches.**

Refer to the [Batch Submission specification][batcher-spec] for more information.

[batcher-spec]: batcher.md

## Batch Submission Wire Format

[wire-format]: #batch-submission-wire-format

Batch submission is closely tied to L2 chain derivation because the derivation process must decode the batches that have
been encoded for the purpose of batch submission.

The [batcher][g-batcher] submits [batcher transactions][g-batcher-transaction] to a [data availability
provider][g-avail-provider]. These transactions contain one or multiple [channel frames][g-channel-frame], which are
chunks of data belonging to a [channel][g-channel].

A [channel][g-channel] is a sequence of [sequencer batches][g-sequencer-batch] (for any L2 blocks) compressed
together. The reason to group multiple batches together is simply to obtain a better compression rate, hence reducing
data availability costs.

Channels might be too large to fit in a single [batcher transaction][g-batcher-transaction], hence we need to split it
into chunks known as [channel frames][g-channel-frame]. A single batcher transaction can also carry multiple frames
(belonging to the same or to different channels).

This design gives use the maximum flexibility in how we aggregate batches into channels, and split channels over batcher
transactions. It notably allows us to maximize data utilisation in a batcher transaction: for instance it allows us to
pack the final (small) frame of a window with large frames from the next window.

In the future this channel identification feature also allows the [batcher][g-batcher] to employ multiple signers
(private keys) to submit one or multiple channels in parallel (1).

(1) This helps alleviate issues where, because of transaction nonce values affecting the L2 tx-pool and thus inclusion:
multiple transactions made by the same signer are stuck waiting on the inclusion of a previous transaction.

Also note that we use a streaming compression scheme, and we do not need to know how many blocks a channel will end up
containing when we start a channel, or even as we send the first frames in the channel.

And by splitting channels across multiple data transactions, the L2 can have larger block data than the
data-availability layer may support.

All of this is illustrated in the following diagram. Explanations below.

![batch derivation chain diagram](./assets/batch-deriv-chain.svg)

The first line represents L1 blocks with their numbers. The boxes under the L1 blocks represent [batcher
transactions][g-batcher-transaction] included within the block. The squiggles under the L1 blocks represent
[deposits][g-deposits] (more specifically, events emitted by the [deposit contract][g-deposit-contract]).

Each colored chunk within the boxes represents a [channel frame][g-channel-frame]. So `A` and `B` are
[channels][g-channel] whereas `A0`, `A1`, `B0`, `B1`, `B2` are frames. Notice that:

- multiple channels are interleaved
- frames do not need to be transmitted in order
- a single batcher transaction can carry frames from multiple channels

In the next line, the rounded boxes represent individual [sequencer batches][g-sequencer-batch] that were extracted from
the channels. The four blue/purple/pink were derived from channel `A` while the other were derived from channel `B`.
These batches are here represented in the order they were decoded from batches (in this case `B` is decoded first).

> **Note** The caption here says "Channel B was seen first and will be decoded into batches first", but this is not a
> requirement. For instance, it would be equally acceptable for an implementation to peek into the channels and decode
> the one that contains the oldest batches first.

The rest of the diagram is conceptually distinct from the first part and illustrates L2 chain derivation after the
channels have been reordered.

The first line shows batcher transactions. Note that in this case, there exists an ordering of the batches that makes
all frames within the channels appear contiguously. This is not true in general. For instance, in the second
transaction, the position of `A1` and `B0` could have been inverted for exactly the same result — no changes needed in
the rest of the diagram.

The second line shows the reconstructed channels in proper order. The third line shows the batches extracted from the
channel. Because the channels are ordered and the batches within a channel are sequential, this means the batches are
ordered too. The fourth line shows the [L2 block][g-block] derived from each batch. Note that we have a 1-1 batch to
block mapping here but, as we'll see later, empty blocks that do not map to batches can be inserted in cases where there
are "gaps" in the batches posted on L1.

The fifth line shows the [L1 attributes deposited transaction][g-l1-attr-deposit] which, within each L2 block, records
information about the L1 block that matches the L2 block's epoch. The first number denotes the epoch/L1x number, while
the second number (the "sequence number") denotes the position within the epoch.

Finally, the sixth line shows [user-deposited transactions][g-user-deposited] derived from the [deposit
contract][g-deposit-contract] event mentioned earlier.

Note the `101-0` L1 attributes transaction on the bottom right of the diagram. Its presence there is only possible if
frame `B2` indicates that it is the last frame within the channel and (2) no empty blocks must be inserted.

The diagram does not specify the sequencing window size in use, but from this we can infer that it must be at least 4
blocks, because the last frame of channel `A` appears in block 102, but belong to epoch 99.

As for the comment on "security types", it explains the classification of blocks as used on L1 and L2.

- [Unsafe L2 blocks][g-unsafe-l2-block]:
- [Safe L2 blocks][g-safe-l2-block]:
- Finalized L2 blocks: refer to block that have been derived from [finalized][g-finalized-l2-head] L1 data.

These security levels map to the `headBlockHash`, `safeBlockHash` and `finalizedBlockHash` values transmitted when
interacting with the [execution-engine API][exec-engine].

### Batcher Transaction Format

Batcher transactions are encoded as `version_byte ++ rollup_payload` (where `++` denotes concatenation).

| `version_byte` | `rollup_payload`                               |
|----------------|------------------------------------------------|
| 0              | `frame ...` (one or more frames, concatenated) |

Unknown versions make the batcher transaction invalid (it must be ignored by the rollup node).
All frames in a batcher transaction must be parseable. If any one frame fails to parse, the all frames in the
transaction are rejected.

Batch transactions are authenticated by verifying that the `to` address of the transaction matches the batch inbox
address, and the `from` address matches the batch-sender address in the [system configuration][g-system-config] at the
time of the L1 block that the transaction data is read from.

### Frame Format

A [channel frame][g-channel-frame] is encoded as:

```text
frame = channel_id ++ frame_number ++ frame_data_length ++ frame_data ++ is_last

channel_id        = bytes16
frame_number      = uint16
frame_data_length = uint32
frame_data        = bytes
is_last           = bool
```

Where `uint32` and `uint16` are all big-endian unsigned integers. Type names should be interpreted to and
encoded according to [the Solidity ABI][solidity-abi].

[solidity-abi]: https://docs.soliditylang.org/en/v0.8.16/abi-spec.html

All data in a frame is fixed-size, except the `frame_data`. The fixed overhead is `16 + 2 + 4 + 1 = 23 bytes`.
Fixed-size frame metadata avoids a circular dependency with the target total data length,
to simplify packing of frames with varying content length.

where:

- `channel_id` is an opaque identifier for the channel. It should not be reused and is suggested to be random; however,
outside of timeout rules, it is not checked for validity
- `frame_number` identifies the index of the frame within the channel
- `frame_data_length` is the length of `frame_data` in bytes. It is capped to 1,000,000 bytes.
- `frame_data` is a sequence of bytes belonging to the channel, logically after the bytes from the previous frames
- `is_last` is a single byte with a value of 1 if the frame is the last in the channel, 0 if there are frames in the
  channel. Any other value makes the frame invalid (it must be ignored by the rollup node).

[batcher-spec]: batching.md

### Channel Format

A channel is encoded as `channel_encoding`, defined as:

```text
rlp_batches = []
for batch in batches:
    rlp_batches.append(batch)
channel_encoding = compress(rlp_batches)
```

where:

- `batches` is the input, a sequence of batches byte-encoded as per the next section ("Batch Encoding")
- `rlp_batches` is the concatenation of the RLP-encoded batches
- `compress` is a function performing compression, using the ZLIB algorithm (as specified in [RFC-1950][rfc1950]) with
  no dictionary
- `channel_encoding` is the compressed version of `rlp_batches`

[rfc1950]: https://www.rfc-editor.org/rfc/rfc1950.html

When decompressing a channel, we limit the amount of decompressed data to `MAX_RLP_BYTES_PER_CHANNEL` (currently
10,000,000 bytes), in order to avoid "zip-bomb" types of attack (where a small compressed input decompresses to a
humongous amount of data). If the decompressed data exceeds the limit, things proceeds as though the channel contained
only the first `MAX_RLP_BYTES_PER_CHANNEL` decompressed bytes. The limit is set on RLP decoding, so all batches that
can be decoded in `MAX_RLP_BYTES_PER_CHANNEL` will be accepted even if the size of the channel is greater than
`MAX_RLP_BYTES_PER_CHANNEL`. The exact requirement is that `length(input) <= MAX_RLP_BYTES_PER_CHANNEL`.

While the above pseudocode implies that all batches are known in advance, it is possible to perform streaming
compression and decompression of RLP-encoded batches. This means it is possible to start including channel frames in a
[batcher transaction][g-batcher-transaction] before we know how many batches (and how many frames) the channel will
contain.

### Batch Format

[batch-format]: #batch-format

Recall that a batch contains a list of transactions to be included in a specific L2 block.

A batch is encoded as `batch_version ++ content`, where `content` depends on the `batch_version`:

| `batch_version` | `content`                                                                          |
|-----------------|------------------------------------------------------------------------------------|
| 0               | `rlp_encode([parent_hash, epoch_number, epoch_hash, timestamp, transaction_list])` |

where:

- `batch_version` is a single byte, prefixed before the RLP contents, alike to transaction typing.
- `rlp_encode` is a function that encodes a batch according to the [RLP format], and `[x, y, z]` denotes a list
  containing items `x`, `y` and `z`
- `parent_hash` is the block hash of the previous L2 block
- `epoch_number` and `epoch_hash` are the number and hash of the L1 block corresponding to the [sequencing
  epoch][g-sequencing-epoch] of the L2 block
- `timestamp` is the timestamp of the L2 block
- `transaction_list` is an RLP-encoded list of [EIP-2718] encoded transactions.

[RLP format]: https://ethereum.org/en/developers/docs/data-structures-and-encoding/rlp/
[EIP-2718]: https://eips.ethereum.org/EIPS/eip-2718

Unknown versions make the batch invalid (it must be ignored by the rollup node), as do malformed contents.

The `epoch_number` and the `timestamp` must also respect the constraints listed in the [Batch Queue][batch-queue]
section, otherwise the batch is considered invalid and will be ignored.

------------------------------------------------------------------------------------------------------------------------

# Architecture

[architecture]: #architecture

The above primarily describes the general encodings used in L2 chain derivation,
primarily how batches are encoded within [batcher transactions][g-batcher-transaction].

This section describes how the L2 chain is produced from the L1 batches using a pipeline architecture.

A verifier may implement this differently, but must be semantically equivalent to not diverge from the L2 chain.

## L2 Chain Derivation Pipeline

[pipeline]: #l2-chain-derivation-pipeline

Our architecture decomposes the derivation process into a pipeline made up of the following stages:

1. L1 Traversal
2. L1 Retrieval
3. Frame Queue
4. Channel Bank
5. Channel Reader (Batch Decoding)
6. Batch Queue
7. Payload Attributes Derivation
8. Engine Queue

The data flows from the start (outer) of the pipeline towards the end (inner).
From the innermost stage the data is pulled from the outermost stage.

However, data is *processed* in reverse order. Meaning that if there is any data to be processed in the last stage, it
will be processed first. Processing proceeds in "steps" that can be taken at each stage. We try to take as many steps as
possible in the last (most inner) stage before taking any steps in its outer stage, etc.

This ensures that we use the data we already have before pulling more data and minimizes the latency of data traversing
the derivation pipeline.

Each stage can maintain its own inner state as necessary. In particular, each stage maintains a L1 block reference
(number + hash) to the latest L1 block such that all data originating from previous blocks has been fully processed, and
the data from that block is being or has been processed. This allows the innermost stage to account for finalization of
the L1 data-availability used to produce the L2 chain, to reflect in the L2 chain forkchoice when the L2 chain inputs
become irreversible.

Let's briefly describe each stage of the pipeline.

### L1 Traversal

In the *L1 Traversal* stage, we simply read the header of the next L1 block. In normal operations, these will be new
L1 blocks as they get created, though we can also read old blocks while syncing, or in case of an L1 [re-org][g-reorg].

Upon traversal of the L1 block, the [system configuration][g-system-config] copy used by the L1 retrieval stage is
updated, such that the batch-sender authentication is always accurate to the exact L1 block that is read by the stage.

### L1 Retrieval

In the *L1 Retrieval* stage, we read the block we get from the outer stage (L1 traversal), and
extract data from its [batcher transactions][g-batcher-transaction]. A batcher
transaction is one with the following properties:

- The [`to`] field is equal to the configured batcher inbox address.

- The sender, as recovered from the transaction signature (`v`, `r`, and `s`), is the batcher
  address loaded from the system config matching the L1 block of the data.

Each batcher transaction is versioned and contains a series of [channel frames][g-channel-frame] to
be read by the Frame Queue, see [Batch Submission Wire Format][wire-format]. Each batcher
transaction in the block is processed in the order they appear in the block by passing its calldata
on to the next phase.

[`to`]: https://github.com/ethereum/execution-specs/blob/3fe6514f2d9d234e760d11af883a47c1263eff51/src/ethereum/frontier/fork_types.py#L52C31-L52C31

#### Ecotone: Blob Retrieval

With the Ecotone upgrade the retrieval stage is extended to support an additional DA source:
[EIP-4844] blobs. After the Ecotone upgrade we modify the iteration over batcher transactions to
treat transactions of transaction-type == `0x03` (`BLOB_TX_TYPE`) differently. If the batcher
transaction is a blob transaction, then its calldata MUST be ignored should it be present. Instead:

<<<<<<< HEAD
- For each blob hash in `blob_versioned_hashes`, retrieve the blob that matches it. A blob may be
    retrieved from any of a number different sources. Retrieval from a local beacon-node, through
    the `/eth/v1/beacon/blob_sidecars/` endpoint, with `indices` filter to skip unrelated blobs, is
    recommended.  For each retrieved blob:
  - The blob SHOULD (MUST, if the source is untrusted) be cryptographically verified against its
    versioned hash.
  - If the blob has a [valid encoding][#blob-encoding], decode it into its continuous byte-string
    and pass that on to the next phase. Otherwise the blob is ignored.

Note that batcher transactions of type blob must be processed in the same loop as other batcher
transactions to preserve the invariant that batches are always processed in the order they appear
in the block. We ignore calldata in blob transactions so that it may be used in the future for
batch metadata or other purposes.
=======
##### Blob encoding

Each blob in a [EIP-4844] transaction really consists of `FIELD_ELEMENTS_PER_BLOB = 4096` field elements.

Each field element is a number in a prime field of
`BLS_MODULUS = 52435875175126190479447740508185965837690552500527637822603658699938581184513`.
This number does not represent a full `uint256`: `math.log2(BLS_MODULUS) = 254.8570894...`

The [L1 consensus-specs](https://github.com/ethereum/consensus-specs/blob/dev/specs/deneb/polynomial-commitments.md)
describe the encoding of this polynomial.
The field elements are encoded as big-endian integers (`KZG_ENDIANNESS = big`).

To save computational overhead, only `254` bits per field element are used for rollup data.

`127` bytes of application-layer rollup data is encoded at a time, into 4 adjacent field elements of the blob:

```python
# read(N): read the next N bytes from the application-layer rollup-data. The next read starts where the last stopped.
# write(V): append V (one or more bytes) to the raw blob.
bytes tailA = read(31)
byte x = read(1)
byte A = x & 0b0011_1111
write(A)
write(tailA)

bytes tailB = read(31)
byte y = read(1)
byte B = (y & 0b0000_1111) | (x & 0b1100_0000) >> 2)
write(B)
write(tailB)

bytes tailC = read(31)
byte z = read(1)
byte C = z & 0b0011_1111
write(C)
write(tailC)

bytes tailD = read(31)
byte D = ((z & 0b1100_0000) >> 2) | ((y & 0b1111_0000) >> 4)
write(D)
write(tailD)
```

Each written field element looks like this:

- Starts with one of the prepared 6-bit left-padded byte values, to keep the field element within valid range.
- Followed by 31 bytes of application-layer data, to fill the low 31 bytes of the field element.

The written output should look like this:

```text
<----- element 0 -----><----- element 1 -----><----- element 2 -----><----- element 3 ----->
| byte A |  tailA...  || byte B |  tailB...  || byte C |  tailC...  || byte D |  tailD...  |
```

The above is repeated 1024 times, to fill all `4096` elements,
with a total of `(4 * 31 + 3) * 1024 = 130048` bytes of data.

When decoding a blob, the top-most two bits of each field-element must be 0,
to make the encoding/decoding bijective.

The first byte of rollup-data (second byte in first field element) is used as a version-byte.

In version `0`, the next 3 bytes of data are used to encode the length of the rollup-data, as big-endian `uint24`.
Any trailing data, past the length delimiter, must be 0, to keep the encoding/decoding bijective.
If the length is larger than `130048 - 4`, the blob is invalid.

If any of the encoding is invalid, the blob as whole must be ignored.
>>>>>>> d41b0061

[EIP-4844]: https://eips.ethereum.org/EIPS/eip-4844

#### Blob Encoding

<!-- https://github.com/ethereum-optimism/optimism/pull/8657 -->

### Frame Queue

The Frame Queue buffers one data-transaction at a time,
decoded into [channel frames][g-channel-frame], to be consumed by the next stage.
See [Batcher transaction format](#batcher-transaction-format) and [Frame format](#frame-format) specifications.

### Channel Bank

The *Channel Bank* stage is responsible for managing buffering from the channel bank that was written to by the L1
retrieval stage. A step in the channel bank stage tries to read data from channels that are "ready".

Channels are currently fully buffered until read or dropped,
streaming channels may be supported in a future version of the ChannelBank.

To bound resource usage, the Channel Bank prunes based on channel size, and times out old channels.

Channels are recorded in FIFO order in a structure called the *channel queue*. A channel is added to the channel
queue the first time a frame belonging to the channel is seen.

#### Pruning

After successfully inserting a new frame, the ChannelBank is pruned:
channels are dropped in FIFO order, until `total_size <= MAX_CHANNEL_BANK_SIZE`, where:

- `total_size` is the sum of the sizes of each channel, which is the sum of all buffered frame data of the channel,
  with an additional frame-overhead of `200` bytes per frame.
- `MAX_CHANNEL_BANK_SIZE` is a protocol constant of 100,000,000 bytes.

#### Timeouts

The L1 origin that the channel was opened in is tracked with the channel as `channel.open_l1_block`,
and determines the maximum span of L1 blocks that the channel data is retained for, before being pruned.

A channel is timed out if: `current_l1_block.number > channel.open_l1_block.number + CHANNEL_TIMEOUT`, where:

- `current_l1_block` is the L1 origin that the stage is currently traversing.
- `CHANNEL_TIMEOUT` is a rollup-configurable, expressed in number of L1 blocks.

New frames for timed-out channels are dropped instead of buffered.

#### Reading

Upon reading, while the first opened channel is timed-out, remove it from the channel-bank.

Prior to the Canyon network upgrade, once the first opened channel, if any, is not timed-out and is ready,
then it is read and removed from the channel-bank. After the Canyon network upgrade, the entire channel bank
is scanned in FIFO order (by open time) & the first ready (i.e. not timed-out) channel will be returned.

The canyon behavior will activate when frames from a L1 block whose timestamp is greater than or equal to the
canyon time first enter the channel queue.

A channel is ready if:

- The channel is closed
- The channel has a contiguous sequence of frames until the closing frame

If no channel is ready, the next frame is read and ingested into the channel bank.

#### Loading frames

When a channel ID referenced by a frame is not already present in the Channel Bank,
a new channel is opened, tagged with the current L1 block, and appended to the channel-queue.

Frame insertion conditions:

- New frames matching timed-out channels that have not yet been pruned from the channel-bank are dropped.
- Duplicate frames (by frame number) for frames that have not been pruned from the channel-bank are dropped.
- Duplicate closes (new frame `is_last == 1`, but the channel has already seen a closing frame and has not yet been
    pruned from the channel-bank) are dropped.

If a frame is closing (`is_last == 1`) any existing higher-numbered frames are removed from the channel.

Note that while this allows channel IDs to be reused once they have been pruned from the channel-bank, it is recommended
that batcher implementations use unique channel IDs.

### Channel Reader (Batch Decoding)

In this stage, we decompress the channel we pull from the last stage, and then parse
[batches][g-sequencer-batch] from the decompressed byte stream.

See [Batch Format][batch-format] for decompression and decoding specification.

### Batch Queue

[batch-queue]: #batch-queue

During the *Batch Buffering* stage, we reorder batches by their timestamps. If batches are missing for some [time
slots][g-time-slot] and a valid batch with a higher timestamp exists, this stage also generates empty batches to fill
the gaps.

Batches are pushed to the next stage whenever there is one sequential batch directly following the timestamp
of the current [safe L2 head][g-safe-l2-head] (the last block that can be derived from the canonical L1 chain).
The parent hash of the batch must also match the hash of the current safe L2 head.

Note that the presence of any gaps in the batches derived from L1 means that this stage will need to buffer for a whole
[sequencing window][g-sequencing-window] before it can generate empty batches (because the missing batch(es) could have
data in the last L1 block of the window in the worst case).

A batch can have 4 different forms of validity:

- `drop`: the batch is invalid, and will always be in the future, unless we reorg. It can be removed from the buffer.
- `accept`: the batch is valid and should be processed.
- `undecided`: we are lacking L1 information until we can proceed batch filtering.
- `future`: the batch may be valid, but cannot be processed yet and should be checked again later.

The batches are processed in order of the inclusion on L1: if multiple batches can be `accept`-ed the first is applied.
An implementation can defer `future` batches a later derivation step to reduce validation work.

The batches validity is derived as follows:

Definitions:

- `batch` as defined in the [Batch format section][batch-format].
- `epoch = safe_l2_head.l1_origin` a [L1 origin][g-l1-origin] coupled to the batch, with properties:
  `number` (L1 block number), `hash` (L1 block hash), and `timestamp` (L1 block timestamp).
- `inclusion_block_number` is the L1 block number when `batch` was first *fully* derived,
   i.e. decoded and output by the previous stage.
- `next_timestamp = safe_l2_head.timestamp + block_time` is the expected L2 timestamp the next batch should have,
  see [block time information][g-block-time].
- `next_epoch` may not be known yet, but would be the L1 block after `epoch` if available.
- `batch_origin` is either `epoch` or `next_epoch`, depending on validation.

Note that processing of a batch can be deferred until `batch.timestamp <= next_timestamp`,
since `future` batches will have to be retained anyway.

Rules, in validation order:

- `batch.timestamp > next_timestamp` -> `future`: i.e. the batch must be ready to process.
- `batch.timestamp < next_timestamp` -> `drop`: i.e. the batch must not be too old.
- `batch.parent_hash != safe_l2_head.hash` -> `drop`: i.e. the parent hash must be equal to the L2 safe head block hash.
- `batch.epoch_num + sequence_window_size < inclusion_block_number` -> `drop`: i.e. the batch must be included timely.
- `batch.epoch_num < epoch.number` -> `drop`: i.e. the batch origin is not older than that of the L2 safe head.
- `batch.epoch_num == epoch.number`: define `batch_origin` as `epoch`.
- `batch.epoch_num == epoch.number+1`:
  - If `next_epoch` is not known -> `undecided`:
    i.e. a batch that changes the L1 origin cannot be processed until we have the L1 origin data.
  - If known, then define `batch_origin` as `next_epoch`
- `batch.epoch_num > epoch.number+1` -> `drop`: i.e. the L1 origin cannot change by more than one L1 block per L2 block.
- `batch.epoch_hash != batch_origin.hash` -> `drop`: i.e. a batch must reference a canonical L1 origin,
  to prevent batches from being replayed onto unexpected L1 chains.
- `batch.timestamp < batch_origin.time` -> `drop`: enforce the min L2 timestamp rule.
- `batch.timestamp > batch_origin.time + max_sequencer_drift`: enforce the L2 timestamp drift rule,
  but with exceptions to preserve above min L2 timestamp invariant:
  - `len(batch.transactions) == 0`:
    - `epoch.number == batch.epoch_num`:
      this implies the batch does not already advance the L1 origin, and must thus be checked against `next_epoch`.
      - If `next_epoch` is not known -> `undecided`:
        without the next L1 origin we cannot yet determine if time invariant could have been kept.
      - If `batch.timestamp >= next_epoch.time` -> `drop`:
        the batch could have adopted the next L1 origin without breaking the `L2 time >= L1 time` invariant.
  - `len(batch.transactions) > 0`: -> `drop`:
    when exceeding the sequencer time drift, never allow the sequencer to include transactions.
- `batch.transactions`: `drop` if the `batch.transactions` list contains a transaction
  that is invalid or derived by other means exclusively:
  - any transaction that is empty (zero length byte string)
  - any [deposited transactions][g-deposit-tx-type] (identified by the transaction type prefix byte)

If no batch can be `accept`-ed, and the stage has completed buffering of all batches that can fully be read from the L1
block at height `epoch.number + sequence_window_size`, and the `next_epoch` is available,
then an empty batch can be derived with the following properties:

- `parent_hash = safe_l2_head.hash`
- `timestamp = next_timestamp`
- `transactions` is empty, i.e. no sequencer transactions. Deposited transactions may be added in the next stage.
- If `next_timestamp < next_epoch.time`: the current L1 origin is repeated, to preserve the L2 time invariant.
  - `epoch_num = epoch.number`
  - `epoch_hash = epoch.hash`
- If the batch is the first batch of the epoch, that epoch is used instead of advancing the epoch to ensure that
there is at least one L2 block per epoch.
  - `epoch_num = epoch.number`
  - `epoch_hash = epoch.hash`
- Otherwise,
  - `epoch_num = next_epoch.number`
  - `epoch_hash = next_epoch.hash`

### Payload Attributes Derivation

In the *Payload Attributes Derivation* stage, we convert the batches we get from the previous stage into instances of
the [`PayloadAttributes`][g-payload-attr] structure. Such a structure encodes the transactions that need to figure into
a block, as well as other block inputs (timestamp, fee recipient, etc). Payload attributes derivation is detailed in the
section [Deriving Payload Attributes section][deriving-payload-attr] below.

This stage maintains its own copy of the [system configuration][g-system-config], independent of the L1 retrieval stage.
The system configuration is updated with L1 log events whenever the L1 epoch referenced by the batch input changes.

### Engine Queue

In the *Engine Queue* stage, the previously derived `PayloadAttributes` structures are buffered and sent to the
[execution engine][g-exec-engine] to be executed and converted into a proper L2 block.

The stage maintains references to three L2 blocks:

- The [finalized L2 head][g-finalized-l2-head]: everything up to and including this block can be fully derived from the
  [finalized][l1-finality] (i.e. canonical and forever irreversible) part of the L1 chain.
- The [safe L2 head][g-safe-l2-head]: everything up to and including this block can be fully derived from the
  currently canonical L1 chain.
- The [unsafe L2 head][g-unsafe-l2-head]: blocks between the safe and unsafe heads are [unsafe
  blocks][g-unsafe-l2-block] that have not been derived from L1. These blocks either come from sequencing (in sequencer
  mode) or from [unsafe sync][g-unsafe-sync] to the sequencer (in validator mode).
  This is also known as the "latest" head.

Additionally, it buffers a short history of references to recently processed safe L2 blocks, along with references
from which L1 blocks each was derived.
This history does not have to be complete, but enables later L1 finality signals to be translated into L2 finality.

#### Engine API usage

To interact with the engine, the [execution engine API][exec-engine] is used, with the following JSON-RPC methods:

[exec-engine]: exec-engine.md

- [`engine_forkchoiceUpdatedV2`] — updates the forkchoice (i.e. the chain head) to `headBlockHash` if different, and
  instructs the engine to start building an execution payload if the payload attributes parameter is not `null`.
- [`engine_getPayloadV2`] — retrieves a previously requested execution payload build.
- [`engine_newPayloadV2`] — executes an execution payload to create a block.

The current version of `op-node` uses the `v2` RPC methods from the engine API, whereas prior versions used the `v1`
equivalents. The `v2` methods are backwards compatible with `v1` payloads but support Shanghai.

[`engine_forkchoiceUpdatedV2`]: exec-engine.md#engine_forkchoiceupdatedv2
[`engine_getPayloadV2`]: exec-engine.md#engine_getpayloadv2
[`engine_newPayloadV2`]: exec-engine.md#engine_newpayloadv2

The execution payload is an object of type [`ExecutionPayloadV2`][eth-payload].

[eth-payload]: https://github.com/ethereum/execution-apis/blob/main/src/engine/shanghai.md#payloadattributesv2

With V2 of the execution payload, before Canyon the withdrawals field is required to be nil. After Canyon the
withdrawals field is required to be non-nil. The op-node should set the withdrawals field to be an empty list.

#### Forkchoice synchronization

If there are any forkchoice updates to be applied, before additional inputs are derived or processed, then these are
applied to the engine first.

This synchronization may happen when:

- A L1 finality signal finalizes one or more L2 blocks: updating the "finalized" L2 block.
- A successful consolidation of unsafe L2 blocks: updating the "safe" L2 block.
- The first thing after a derivation pipeline reset, to ensure a consistent execution engine forkchoice state.

The new forkchoice state is applied with `engine_forkchoiceUpdatedV2`.
On forkchoice-state validity errors the derivation pipeline must be reset to recover to consistent state.

#### L1-consolidation: payload attributes matching

If the unsafe head is ahead of the safe head, then [consolidation][g-consolidation] is attempted, verifying that
existing unsafe L2 chain matches the derived L2 inputs as derived from the canonical L1 data.

During consolidation, we consider the oldest unsafe L2 block, i.e. the unsafe L2 block directly after the safe head. If
the payload attributes match this oldest unsafe L2 block, then that block can be considered "safe" and becomes the new
safe head.

The following fields of the derived L2 payload attributes are checked for equality with the L2 block:

- `parent_hash`
- `timestamp`
- `randao`
- `fee_recipient`
- `transactions_list` (first length, then equality of each of the encoded transactions, including deposits)

If consolidation succeeds, the forkchoice change will synchronize as described in the section above.

If consolidation fails, the L2 payload attributes will be processed immediately as described in the section below.
The payload attributes are chosen in favor of the previous unsafe L2 block, creating an L2 chain reorg on top of the
current safe block. Immediately processing the new alternative attributes enables execution engines like go-ethereum to
enact the change, as linear rewinds of the tip of the chain may not be supported.

#### L1-sync: payload attributes processing

[exec-engine-comm]: exec-engine.md#engine-api

If the safe and unsafe L2 heads are identical (whether because of failed consolidation or not), we send the L2 payload
attributes to the execution engine to be constructed into a proper L2 block.
This L2 block will then become both the new L2 safe and unsafe head.

If a payload attributes created from a batch cannot be inserted into the chain because of a validation error (i.e. there
was an invalid transaction or state transition in the block) the batch should be dropped & the safe head should not be
advanced. The engine queue will attempt to use the next batch for that timestamp from the batch queue. If no valid batch
is found, the rollup node will create a deposit only batch which should always pass validation because deposits are
always valid.

Interaction with the execution engine via the execution engine API is detailed in the [Communication with the Execution
Engine][exec-engine-comm] section.

The payload attributes are then processed with a sequence of:

- `engine_forkchoiceUpdatedV2` with current forkchoice state of the stage, and the attributes to start block building.
  - Non-deterministic sources, like the tx-pool, must be disabled to reconstruct the expected block.
- `engine_getPayload` to retrieve the payload, by the payload-ID in the result of the previous step.
- `engine_newPayload` to import the new payload into the execution engine.
- `engine_forkchoiceUpdatedV2` to make the new payload canonical,
   now with a change of both `safe` and `unsafe` fields to refer to the payload, and no payload attributes.

Engine API Error handling:

- On RPC-type errors the payload attributes processing should be re-attempted in a future step.
- On payload processing errors the attributes must be dropped, and the forkchoice state must be left unchanged.
  - Eventually the derivation pipeline will produce alternative payload attributes, with or without batches.
  - If the payload attributes only contained deposits, then it is a critical derivation error if these are invalid.
- On forkchoice-state validity errors the derivation pipeline must be reset to recover to consistent state.

#### Processing unsafe payload attributes

If no forkchoice updates or L1 data remain to be processed, and if the next possible L2 block is already available
through an unsafe source such as the sequencer publishing it via the p2p network, then it is optimistically processed as
an "unsafe" block. This reduces later derivation work to just consolidation with L1 in the happy case, and enables the
user to see the head of the L2 chain faster than the L1 may confirm the L2 batches.

To process unsafe payloads, the payload must:

- Have a block number higher than the current safe L2 head.
  - The safe L2 head may only be reorged out due to L1 reorgs.
- Have a parent blockhash that matches the current unsafe L2 head.
  - This prevents the execution engine individually syncing a larger gap in the unsafe L2 chain.
  - This prevents unsafe L2 blocks from reorging other previously validated L2 blocks.
  - This check may change in the future versions to adopt e.g. the L1 snap-sync protocol.

The payload is then processed with a sequence of:

- `engine_newPayloadV2`: process the payload. It does not become canonical yet.
- `engine_forkchoiceUpdatedV2`: make the payload the canonical unsafe L2 head, and keep the safe/finalized L2 heads.

Engine API Error handling:

- On RPC-type errors the payload processing should be re-attempted in a future step.
- On payload processing errors the payload must be dropped, and not be marked as canonical.
- On forkchoice-state validity errors the derivation pipeline must be reset to recover to consistent state.

### Resetting the Pipeline

It is possible to reset the pipeline, for instance if we detect an L1 [reorg (reorganization)][g-reorg].
**This enables the rollup node to handle L1 chain reorg events.**

Resetting will recover the pipeline into a state that produces the same outputs as a full L2 derivation process,
but starting from an existing L2 chain that is traversed back just enough to reconcile with the current L1 chain.

Note that this algorithm covers several important use-cases:

- Initialize the pipeline without starting from 0, e.g. when the rollup node restarts with an existing engine instance.
- Recover the pipeline if it becomes inconsistent with the execution engine chain, e.g. when the engine syncs/changes.
- Recover the pipeline when the L1 chain reorganizes, e.g. a late L1 block is orphaned, or a larger attestation failure.
- Initialize the pipeline to derive a disputed L2 block with prior L1 and L2 history inside a fault-proof program.

Handling these cases also means a node can be configured to eagerly sync L1 data with 0 confirmations,
as it can undo the changes if the L1 later does recognize the data as canonical, enabling safe low-latency usage.

The Engine Queue is first reset, to determine the L1 and L2 starting points to continue derivation from.
After this, the other stages are reset independent of each other.

#### Finding the sync starting point

To find the starting point, there are several steps, relative to the head of the chain traversing back:

1. Find the current L2 forkchoice state
   - If no `finalized` block can be found, start at the Bedrock genesis block.
   - If no `safe` block can be found, fallback to the `finalized` block.
   - The `unsafe` block should always be available and consistent with the above
     (it may not be in rare engine-corruption recovery cases, this is being reviewed).
2. Find the first L2 block with plausible L1 reference to be the new `unsafe` starting point,
   starting from previous `unsafe`, back to `finalized` and no further.
   - Plausible iff: the L1 origin of the L2 block is known and canonical, or unknown and has a block-number ahead of L1.
3. Find the first L2 block with an L1 reference older than the sequencing window, to be the new `safe` starting point,
   starting at the above plausible `unsafe` head, back to `finalized` and no further.
   - If at any point the L1 origin is known but not canonical, the `unsafe` head is revised to parent of the current.
   - The highest L2 block with known canonical L1 origin is remembered as `highest`.
   - If at any point the L1 origin in the block is corrupt w.r.t. derivation rules, then error. Corruption includes:
     - Inconsistent L1 origin block number or parent-hash with parent L1 origin
     - Inconsistent L1 sequence number (always changes to `0` for a L1 origin change, or increments by `1` if not)
   - If the L1 origin of the L2 block `n` is older than the L1 origin of `highest` by more than a sequence window,
     and `n.sequence_number == 0`, then the parent L2 block of `n` will be the `safe` starting point.
4. The `finalized` L2 block persists as the `finalized` starting point.
5. Find the first L2 block with an L1 reference older than the channel-timeout
   - The L1 origin referenced by this block which we call `l2base` will be the `base` for the L2 pipeline derivation:
     By starting here, the stages can buffer any necessary data, while dropping incomplete derivation outputs until
     L1 traversal has caught up with the actual L2 safe head.

While traversing back the L2 chain, an implementation may sanity-check that the starting point is never set too far
back compared to the existing forkchoice state, to avoid an intensive reorg because of misconfiguration.

Implementers note: step 1-4 are known as `FindL2Heads`. Step 5 is currently part of the Engine Queue reset.
This may change to isolate the starting-point search from the bare reset logic.

#### Resetting derivation stages

1. L1 Traversal: start at L1 `base` as first block to be pulled by next stage.
2. L1 Retrieval: empty previous data, and fetch the `base` L1 data, or defer the fetching work to a later pipeline step.
3. Frame Queue: empty the queue.
4. Channel Bank: empty the channel bank.
5. Channel Reader: reset any batch decoding state.
6. Batch Queue: empty the batch queue, use `base` as initial L1 point of reference.
7. Payload Attributes Derivation: empty any batch/attributes state.
8. Engine Queue:
   - Initialize L2 forkchoice state with syncing start point state. (`finalized`/`safe`/`unsafe`)
   - Initialize the L1 point of reference of the stage to `base`.
   - Require a forkchoice update as first task
   - Reset any finality data

Where necessary, stages starting at `base` can initialize their system-config from data encoded in the `l2base` block.

#### About reorgs Post-Merge

Note that post-[merge], the depth of reorgs will be bounded by the [L1 finality delay][l1-finality]
(2 L1 beacon epochs, or approximately 13 minutes, unless more than 1/3 of the network consistently disagrees).
New L1 blocks may be finalized every L1 beacon epoch (approximately 6.4 minutes), and depending on these
finality-signals and batch-inclusion, the derived L2 chain will become irreversible as well.

Note that this form of finalization only affects inputs, and nodes can then subjectively say the chain is irreversible,
by reproducing the chain from these irreversible inputs and the set protocol rules and parameters.

This is however completely unrelated to the outputs posted on L1, which require a form of proof like a fault-proof or
zk-proof to finalize. Optimistic-rollup outputs like withdrawals on L1 are only labeled "finalized" after passing a week
without dispute (fault proof challenge window), a name-collision with the proof-of-stake finalization.

[merge]: https://ethereum.org/en/upgrades/merge/
[l1-finality]: https://ethereum.org/en/developers/docs/consensus-mechanisms/pos/#finality

------------------------------------------------------------------------------------------------------------------------

# Deriving Payload Attributes

[deriving-payload-attr]: #deriving-payload-attributes

For every L2 block derived from L1 data, we need to build [payload attributes][g-payload-attr],
represented by an [expanded version][expanded-payload] of the [`PayloadAttributesV2`][eth-payload] object,
which includes additional `transactions` and `noTxPool` fields.

This process happens during the payloads-attributes queue ran by a verifier node, as well as during block-production
ran by a sequencer node (the sequencer may enable the tx-pool usage if the transactions are batch-submitted).

[expanded-payload]: exec-engine.md#extended-payloadattributesv1
[eth-payload]: https://github.com/ethereum/execution-apis/blob/main/src/engine/paris.md#payloadattributesv1

## Deriving the Transaction List

For each L2 block to be created by the sequencer, we start from a [sequencer batch][g-sequencer-batch] matching the
target L2 block number. This could potentially be an empty auto-generated batch, if the L1 chain did not include a batch
for the target L2 block number. [Remember][batch-format] that the batch includes a [sequencing
epoch][g-sequencing-epoch] number, an L2 timestamp, and a transaction list.

This block is part of a [sequencing epoch][g-sequencing-epoch],
whose number matches that of an L1 block (its *[L1 origin][g-l1-origin]*).
This L1 block is used to derive L1 attributes and (for the first L2 block in the epoch) user deposits.

Therefore, a [`PayloadAttributesV2`][expanded-payload] object must include the following transactions:

- one or more [deposited transactions][g-deposited], of two kinds:
  - a single *[L1 attributes deposited transaction][g-l1-attr-deposit]*, derived from the L1 origin.
  - for the first L2 block in the epoch, zero or more *[user-deposited transactions][g-user-deposited]*, derived from
    the [receipts][g-receipts] of the L1 origin.
- zero or more [network upgrade automation transactions]: special transactions to perform network upgrades.
- zero or more *[sequenced transactions][g-sequencing]*: regular transactions signed by L2 users, included in the
  sequencer batch.

Transactions **must** appear in this order in the payload attributes.

The L1 attributes are read from the L1 block header, while deposits are read from the L1 block's [receipts][g-receipts].
Refer to the [**deposit contract specification**][deposit-contract-spec] for details on how deposits are encoded as log
entries.

[deposit-contract-spec]: deposits.md#deposit-contract

### Network upgrade automation transactions

[network upgrade automation transactions]: #network-upgrade-automation-transactions

Some network upgrades require automated contract changes or deployments at specific blocks.
To automate these, without adding persistent changes to the execution-layer,
special transactions may be inserted as part of the derivation process.

#### Ecotone

The Ecotone hardfork activation block, contains the following transactions in this order:

- L1 Attributes Transaction, using the pre-Ecotone `setL1BlockValues`
- User deposits from L1
- Network Upgrade Transactions
  - L1Block deployment
  - GasPriceOracle deployment
  - Update L1Block Proxy ERC-1967 Implementation Slot
  - Update GasPriceOracle Proxy ERC-1967 Implementation Slot
  - GasPriceOracle Enable Ecotone
  - Beacon block roots contract deployment (EIP-4788)

To not modify or interrupt the system behavior around gas computation, this block will not include any sequenced
transactions by setting `noTxPool: true`.

##### L1Block Deployment

The `L1Block` contract is upgraded to process the new Ecotone L1-data-fee parameters and L1 blob base-fee.

A deposit transaction is derived with the following attributes:

- `from`: `0x4210000000000000000000000000000000000000`
- `to`: `null`
- `mint`: `0`
- `value`: `0`
- `gasLimit`: `300,000` (TBC)
- `data`: L1Block deploy bytecode (TBC when PR for contracts is merged)
- `sourceHash`: `0x877a6077205782ea15a6dc8699fa5ebcec5e0f4389f09cb8eda09488231346f8`,
  computed with the "Upgrade-deposited" type, with `intent = "Ecotone: L1 Block Deployment"

This results in the Ecotone L1Block contract being deployed to `0x07dbe8500fc591d1852B76feE44d5a05e13097Ff`, to verify:

```bash
cast compute-address --nonce=0 0x4210000000000000000000000000000000000000
Computed Address: 0x07dbe8500fc591d1852B76feE44d5a05e13097Ff
```

Verify `sourceHash`:

```bash
cast keccak $(cast concat-hex 0x0000000000000000000000000000000000000000000000000000000000000002 $(cast keccak "Ecotone: L1 Block Deployment"))
# 0x877a6077205782ea15a6dc8699fa5ebcec5e0f4389f09cb8eda09488231346f8
```

##### GasPriceOracle Deployment

The `GasPriceOracle` contract is upgraded to support the new Ecotone L1-data-fee parameters. Post fork this contract
will use the blob base fee to compute the gas price for L1-data-fee transactions.

A deposit transaction is derived with the following attributes:

- `from`: `0x4210000000000000000000000000000000000001`
- `to`: `null`,
- `mint`: `0`
- `value`: `0`
- `gasLimit`: `500,000` (TBC)
- `data`: GasPriceOracle deploy bytecode (TBC when PR for contracts is merged)
- `sourceHash`: `0xa312b4510adf943510f05fcc8f15f86995a5066bd83ce11384688ae20e6ecf42`
  computed with the "Upgrade-deposited" type, with `intent = "Ecotone: Gas Price Oracle Deployment"

This results in the Ecotone GasPriceOracle contract being deployed to `0xb528D11cC114E026F138fE568744c6D45ce6Da7A`,
to verify:

```bash
cast compute-address --nonce=0 0x4210000000000000000000000000000000000001
Computed Address: 0xb528D11cC114E026F138fE568744c6D45ce6Da7A
```

Verify `sourceHash`:

```bash
❯ cast keccak $(cast concat-hex 0x0000000000000000000000000000000000000000000000000000000000000002 $(cast keccak "Ecotone: Gas Price Oracle Deployment"))
# 0xa312b4510adf943510f05fcc8f15f86995a5066bd83ce11384688ae20e6ecf42
```

##### L1Block Proxy Update

This transaction updates the L1Block Proxy ERC-1967 implementation slot to point to the new L1Block deployment.

A deposit transaction is derived with the following attributes:

- `from`: `0x0000000000000000000000000000000000000000`
- `to`: `0x4200000000000000000000000000000000000015` (L1Block Proxy)
- `mint`: `0`
- `value`: `0`
- `gasLimit`: `200,000` (TBC)
- `data`: `0x3659cfe600000000000000000000000007dbe8500fc591d1852b76fee44d5a05e13097ff`
- `sourceHash`: `0x18acb38c5ff1c238a7460ebc1b421fa49ec4874bdf1e0a530d234104e5e67dbc`
  computed with the "Upgrade-deposited" type, with `intent = "Ecotone: L1 Block Proxy Update"

Verify data:

```bash
cast concat-hex $(cast sig "upgradeTo(address)") $(cast abi-encode "upgradeTo(address)" 0x07dbe8500fc591d1852B76feE44d5a05e13097Ff)
0x3659cfe600000000000000000000000007dbe8500fc591d1852b76fee44d5a05e13097ff
```

Verify `sourceHash`:

```bash
cast keccak $(cast concat-hex 0x0000000000000000000000000000000000000000000000000000000000000002 $(cast keccak "Ecotone: L1 Block Proxy Update"))
# 0x18acb38c5ff1c238a7460ebc1b421fa49ec4874bdf1e0a530d234104e5e67dbc
```

##### GasPriceOracle Proxy Update

This transaction updates the GasPriceOracle Proxy ERC-1967 implementation slot to point to the new GasPriceOracle
deployment.

A deposit transaction is derived with the following attributes:

- `from`: `0x0000000000000000000000000000000000000000`
- `to`: `0x420000000000000000000000000000000000000F` (Gas Price Oracle Proxy)
- `mint`: `0`
- `value`: `0`
- `gasLimit`: `200,000` (TBC)
- `data`: `0x3659cfe6000000000000000000000000b528d11cc114e026f138fe568744c6d45ce6da7a`
- `sourceHash`: `0xee4f9385eceef498af0be7ec5862229f426dec41c8d42397c7257a5117d9230a`
  computed with the "Upgrade-deposited" type, with `intent = "Ecotone: Gas Price Oracle Proxy Update"`

Verify data:

```bash
cast concat-hex $(cast sig "upgradeTo(address)") $(cast abi-encode "upgradeTo(address)" 0xb528D11cC114E026F138fE568744c6D45ce6Da7A)
0x3659cfe6000000000000000000000000b528d11cc114e026f138fe568744c6d45ce6da7a
```

Verify `sourceHash`:

```bash
cast keccak $(cast concat-hex 0x0000000000000000000000000000000000000000000000000000000000000002 $(cast keccak "Ecotone: Gas Price Oracle Proxy Update"))
# 0xee4f9385eceef498af0be7ec5862229f426dec41c8d42397c7257a5117d9230a
```

##### GasPriceOracle Enable Ecotone

This transaction informs the GasPriceOracle to start using the Ecotone gas calculation formula.

A deposit transaction is derived with the following attributes:

- `from`: `0xDeaDDEaDDeAdDeAdDEAdDEaddeAddEAdDEAd0001` (Depositer Account)
- `to`: `0x420000000000000000000000000000000000000F` (Gas Price Oracle Proxy)
- `mint`: `0`
- `value`: `0`
- `gasLimit`: `1,000,000` (TBC)
- `data`: `0x22b90ab3`
- `sourceHash`: `0x0c1cb38e99dbc9cbfab3bb80863380b0905290b37eb3d6ab18dc01c1f3e75f93`,
  computed with the "Upgrade-deposited" type, with `intent = "Ecotone: Gas Price Oracle Set Ecotone"

Verify data:

```bash
cast sig "setEcotone()"
0x22b90ab3
```

Verify `sourceHash`:

```bash
cast keccak $(cast concat-hex 0x0000000000000000000000000000000000000000000000000000000000000002 $(cast keccak "Ecotone: Gas Price Oracle Set Ecotone"))
# 0x0c1cb38e99dbc9cbfab3bb80863380b0905290b37eb3d6ab18dc01c1f3e75f93
```

##### Beacon block roots contract deployment (EIP-4788)

[EIP-4788] introduces a "Beacon block roots" contract, that processes and exposes the beacon-block-root values.
at address `BEACON_ROOTS_ADDRESS = 0x000F3df6D732807Ef1319fB7B8bB8522d0Beac02`.

For deployment, [EIP-4788] defines a pre-[EIP-155] legacy transaction, sent from a key that is derived such that the
transaction signature validity is bound to message-hash, which is bound to the input-data, containing the init-code.

However, this type of transaction requires manual deployment and gas-payments.
And since the processing is an integral part of the chain processing, and has to be repeated for every OP-Stack chain,
the deployment is approached differently here.

Some chains may already have a user-submitted instance of the [EIP-4788] transaction.
This is cryptographically guaranteed to be correct, but may result in the upgrade transaction
deploying a second contract, with the next nonce. The result of this deployment can be ignored.

A Deposit transaction is derived with the following attributes:

- `from`: `0x0B799C86a49DEeb90402691F1041aa3AF2d3C875`, as specified in the EIP.
- `to`: null
- `mint`: `0`
- `value`: `0`
- `gasLimit`: `0x3d090`, as specified in the EIP.
- `isCreation`: `true`
- `data`:
  `0x60618060095f395ff33373fffffffffffffffffffffffffffffffffffffffe14604d57602036146024575f5ffd5b5f35801560495762001fff810690815414603c575f5ffd5b62001fff01545f5260205ff35b5f5ffd5b62001fff42064281555f359062001fff015500`
- `isSystemTx`: `false`, as per the Regolith upgrade, even the system-generated transactions spend gas.
- `sourceHash`: `0x69b763c48478b9dc2f65ada09b3d92133ec592ea715ec65ad6e7f3dc519dc00c`,
  computed with the "Upgrade-deposited" type, with `intent = "Ecotone: beacon block roots contract deployment"`

The contract address upon deployment is computed as `rlp([sender, nonce])`, which will equal:

- `BEACON_ROOTS_ADDRESS` if deployed
- a different address (`0xE3aE1Ae551eeEda337c0BfF6C4c7cbA98dce353B`) if `nonce = 1`:
  when a user already submitted the EIP transaction before the upgrade.

Verify `BEACON_ROOTS_ADDRESS`:

```bash
cast compute-address --nonce=0 0x0B799C86a49DEeb90402691F1041aa3AF2d3C875
# Computed Address: 0x000F3df6D732807Ef1319fB7B8bB8522d0Beac02
```

Verify `sourceHash`:

```bash
cast keccak $(cast concat-hex 0x0000000000000000000000000000000000000000000000000000000000000002 $(cast keccak "Ecotone: beacon block roots contract deployment"))
# 0x69b763c48478b9dc2f65ada09b3d92133ec592ea715ec65ad6e7f3dc519dc00c
```

[EIP-4788]: https://eips.ethereum.org/EIPS/eip-4788
[EIP-155]: https://eips.ethereum.org/EIPS/eip-155

## Building Individual Payload Attributes

[payload attributes]: #building-individual-payload-attributes

After deriving the transactions list, the rollup node constructs a [`PayloadAttributesV2`][extended-attributes] as
follows:

- `timestamp` is set to the batch's timestamp.
- `random` is set to the `prev_randao` L1 block attribute.
- `suggestedFeeRecipient` is set to the Sequencer Fee Vault address. See [Fee Vaults] specification.
- `transactions` is the array of the derived transactions: deposited transactions and sequenced transactions, all
  encoded with [EIP-2718].
- `noTxPool` is set to `true`, to use the exact above `transactions` list when constructing the block.
- `gasLimit` is set to the current `gasLimit` value in the [system configuration][g-system-config] of this payload.
- `withdrawals` is set to nil prior to Canyon and an empty array after Canyon

[extended-attributes]: exec-engine.md#extended-payloadattributesv1
[Fee Vaults]: exec-engine.md#fee-vaults<|MERGE_RESOLUTION|>--- conflicted
+++ resolved
@@ -64,13 +64,8 @@
   - [L2 Chain Derivation Pipeline](#l2-chain-derivation-pipeline)
     - [L1 Traversal](#l1-traversal)
     - [L1 Retrieval](#l1-retrieval)
-<<<<<<< HEAD
       - [Ecotone: Blob Retrieval](#ecotone-blob-retrieval)
-      - [Blob Encoding](#blob-encoding)
-=======
-      - [Eclipse: Blob Retrieval](#eclipse-blob-retrieval)
-        - [Blob encoding](#blob-encoding)
->>>>>>> d41b0061
+        - [Blob Encoding](#blob-encoding)
     - [Frame Queue](#frame-queue)
     - [Channel Bank](#channel-bank)
       - [Pruning](#pruning)
@@ -507,7 +502,6 @@
 treat transactions of transaction-type == `0x03` (`BLOB_TX_TYPE`) differently. If the batcher
 transaction is a blob transaction, then its calldata MUST be ignored should it be present. Instead:
 
-<<<<<<< HEAD
 - For each blob hash in `blob_versioned_hashes`, retrieve the blob that matches it. A blob may be
     retrieved from any of a number different sources. Retrieval from a local beacon-node, through
     the `/eth/v1/beacon/blob_sidecars/` endpoint, with `indices` filter to skip unrelated blobs, is
@@ -521,8 +515,8 @@
 transactions to preserve the invariant that batches are always processed in the order they appear
 in the block. We ignore calldata in blob transactions so that it may be used in the future for
 batch metadata or other purposes.
-=======
-##### Blob encoding
+
+##### Blob Encoding
 
 Each blob in a [EIP-4844] transaction really consists of `FIELD_ELEMENTS_PER_BLOB = 4096` field elements.
 
@@ -590,13 +584,8 @@
 If the length is larger than `130048 - 4`, the blob is invalid.
 
 If any of the encoding is invalid, the blob as whole must be ignored.
->>>>>>> d41b0061
 
 [EIP-4844]: https://eips.ethereum.org/EIPS/eip-4844
-
-#### Blob Encoding
-
-<!-- https://github.com/ethereum-optimism/optimism/pull/8657 -->
 
 ### Frame Queue
 
