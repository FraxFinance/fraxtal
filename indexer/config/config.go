--- conflicted
+++ resolved
@@ -52,18 +52,12 @@
 // ChainConfig configures of the chain being indexed
 type ChainConfig struct {
 	// Configure known chains with the l2 chain id
-<<<<<<< HEAD
 	// NOTE - This currently performs no lookups to extract known L1 contracts by l2 chain id
 	Preset      int
-	L1Contracts processor.L1Contracts `toml:"l1-contracts"`
+	L1Contracts L1Contracts `toml:"l1-contracts"`
 	// L1StartingHeight is the block height to start indexing from
 	// NOTE - This is currently unimplemented
 	L1StartingHeight int
-=======
-	Preset int
-	// Configure custom chains via providing the L1Contract addresses
-	L1Contracts L1Contracts
->>>>>>> 75182608
 }
 
 // RPCsConfig configures the RPC urls
