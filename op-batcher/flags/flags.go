--- conflicted
+++ resolved
@@ -49,17 +49,12 @@
 		Value:  6 * time.Second,
 		EnvVar: opservice.PrefixEnvVar(envVarPrefix, "POLL_INTERVAL"),
 	}
-<<<<<<< HEAD
-=======
-
-	// Optional flags
 	MaxPendingTransactionsFlag = cli.Uint64Flag{
 		Name:   "max-pending-tx",
 		Usage:  "The maximum number of pending transactions. 0 for no limit.",
 		Value:  1,
 		EnvVar: opservice.PrefixEnvVar(envVarPrefix, "MAX_PENDING_TX"),
 	}
->>>>>>> af19faea
 	MaxChannelDurationFlag = cli.Uint64Flag{
 		Name:   "max-channel-duration",
 		Usage:  "The maximum duration of L1-blocks to keep a channel open. 0 to disable.",
@@ -106,12 +101,9 @@
 }
 
 var optionalFlags = []cli.Flag{
-<<<<<<< HEAD
 	SubSafetyMarginFlag,
 	PollIntervalFlag,
-=======
 	MaxPendingTransactionsFlag,
->>>>>>> af19faea
 	MaxChannelDurationFlag,
 	MaxL1TxSizeBytesFlag,
 	TargetL1TxSizeBytesFlag,
